--- conflicted
+++ resolved
@@ -31,14 +31,13 @@
 - Made the workaround for `MachineReadableFormatError` introduced in 0.5.2 more
   generic.
 
-<<<<<<< HEAD
 - Improved shebang detection in `addheader`.
 
 - For `addheader`, the SPDX comment block now need not be the first thing in the
   file. It will find the SPDX comment block and deal with it in-place.
-=======
+
+
 - Git submodules are now ignored by default.
->>>>>>> 696fb51b
 
 ## 0.5.2 - 2019-10-27
 
