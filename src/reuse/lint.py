--- conflicted
+++ resolved
@@ -24,6 +24,7 @@
 def lint(report: ProjectReport, out=sys.stdout) -> bool:
     """Lint the entire project."""
     bad_licenses_result = lint_bad_licenses(report, out)
+    deprecated_result = lint_deprecated_licenses(report, out)
     extensionless = lint_licenses_without_extension(report, out)
     missing_licenses_result = lint_missing_licenses(report, out)
     unused_licenses_result = lint_unused_licenses(report, out)
@@ -38,18 +39,12 @@
         any(result)
         for result in (
             bad_licenses_result,
+            deprecated_result,
             extensionless,
             missing_licenses_result,
             unused_licenses_result,
             read_errors_result,
-<<<<<<< HEAD
-            # TODO: Should this be a separate entry if it's already in the
-            # summary?
-            report.unused_licenses,
-            report.deprecated_licenses,
-=======
             files_without_cali,
->>>>>>> cddbc072
         )
     )
 
@@ -93,6 +88,26 @@
         out.write("\n\n")
 
     return bad_files
+
+
+def lint_deprecated_licenses(
+    report: ProjectReport, out=sys.stdout
+) -> Iterable[str]:
+    """Lint for deprecated licenses."""
+    deprecated = []
+
+    if report.deprecated_licenses:
+        out.write("# ")
+        out.write(_("DEPRECATED LICENSES"))
+        out.write("\n\n")
+        out.write(_("The following licenses are deprecated by SPDX:"))
+        out.write("\n")
+        for lic in sorted(report.deprecated_licenses):
+            deprecated.append(lic)
+            _write_element(lic, out=out)
+        out.write("\n\n")
+
+    return deprecated
 
 
 def lint_licenses_without_extension(
@@ -223,6 +238,7 @@
 
 def lint_summary(report: ProjectReport, out=sys.stdout) -> None:
     """Print a summary for linting."""
+    # pylint: disable=too-many-statements
     out.write("# ")
     out.write(_("SUMMARY"))
     out.write("\n\n")
@@ -239,13 +255,17 @@
     out.write("\n")
 
     out.write("* ")
-<<<<<<< HEAD
     out.write(_("Deprecated licenses:"))
     for i, lic in enumerate(sorted(report.deprecated_licenses)):
-=======
+        if i:
+            out.write(",")
+        out.write(" ")
+        out.write(lic)
+    out.write("\n")
+
+    out.write("* ")
     out.write(_("Licenses without file extension:"))
     for i, lic in enumerate(sorted(report.licenses_without_extension)):
->>>>>>> cddbc072
         if i:
             out.write(",")
         out.write(" ")
